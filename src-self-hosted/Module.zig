--- conflicted
+++ resolved
@@ -778,15 +778,9 @@
 }
 
 pub fn deinit(self: *Module) void {
-<<<<<<< HEAD
-    self.bin_file.deinit();
+    self.bin_file.destroy();
     const gpa = self.gpa;
     self.deletion_set.deinit(gpa);
-=======
-    self.bin_file.destroy();
-    const allocator = self.allocator;
-    self.deletion_set.deinit(allocator);
->>>>>>> 0e1c7209
     self.work_queue.deinit();
 
     for (self.decl_table.items()) |entry| {
@@ -875,17 +869,13 @@
         try self.deleteDecl(decl);
     }
 
-<<<<<<< HEAD
     if (self.totalErrorCount() == 0) {
         // This is needed before reading the error flags.
         try self.bin_file.flush();
     }
 
-    self.link_error_flags = self.bin_file.error_flags;
+    self.link_error_flags = self.bin_file.errorFlags();
     std.log.debug(.module, "link_error_flags: {}\n", .{self.link_error_flags});
-=======
-    self.link_error_flags = self.bin_file.errorFlags();
->>>>>>> 0e1c7209
 
     // If there are any errors, we anticipate the source files being loaded
     // to report error messages. Otherwise we unload all source files to save memory.
@@ -2289,7 +2279,6 @@
     }
 
     try self.symbol_exports.putNoClobber(symbol_name, new_export);
-<<<<<<< HEAD
     self.bin_file.updateDeclExports(self, exported_decl, de_gop.entry.value) catch |err| switch (err) {
         error.OutOfMemory => return error.OutOfMemory,
         else => {
@@ -2303,23 +2292,6 @@
             new_export.status = .failed_retryable;
         },
     };
-=======
-    if (self.bin_file.cast(link.File.Elf)) |elf| {
-        elf.updateDeclExports(self, exported_decl, de_gop.entry.value) catch |err| switch (err) {
-            error.OutOfMemory => return error.OutOfMemory,
-            else => {
-                try self.failed_exports.ensureCapacity(self.failed_exports.items().len + 1);
-                self.failed_exports.putAssumeCapacityNoClobber(new_export, try ErrorMsg.create(
-                    self.allocator,
-                    src,
-                    "unable to export: {}",
-                    .{@errorName(err)},
-                ));
-                new_export.status = .failed_retryable;
-            },
-        };
-    }
->>>>>>> 0e1c7209
 }
 
 fn addNewInstArgs(
@@ -2590,13 +2562,8 @@
 ) !*Decl {
     const name_index = self.getNextAnonNameIndex();
     const scope_decl = scope.decl().?;
-<<<<<<< HEAD
-    const name = try std.fmt.allocPrint(self.gpa, "{}${}", .{ scope_decl.name, name_index });
+    const name = try std.fmt.allocPrint(self.gpa, "{}__anon_{}", .{ scope_decl.name, name_index });
     defer self.gpa.free(name);
-=======
-    const name = try std.fmt.allocPrint(self.allocator, "{}__anon_{}", .{ scope_decl.name, name_index });
-    defer self.allocator.free(name);
->>>>>>> 0e1c7209
     const name_hash = scope.namespace().fullyQualifiedNameHash(name);
     const src_hash: std.zig.SrcHash = undefined;
     const new_decl = try self.createNewDecl(scope, name, scope_decl.src_index, name_hash, src_hash);
