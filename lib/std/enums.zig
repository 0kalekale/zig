// SPDX-License-Identifier: MIT
// Copyright (c) 2015-2021 Zig Contributors
// This file is part of [zig](https://ziglang.org/), which is MIT licensed.
// The MIT license requires this copyright notice to be included in all copies
// and substantial portions of the software.

//! This module contains utilities and data structures for working with enums.

const std = @import("std.zig");
const assert = std.debug.assert;
const testing = std.testing;
const EnumField = std.builtin.TypeInfo.EnumField;

/// Returns a struct with a field matching each unique named enum element.
/// If the enum is extern and has multiple names for the same value, only
/// the first name is used.  Each field is of type Data and has the provided
/// default, which may be undefined.
pub fn EnumFieldStruct(comptime E: type, comptime Data: type, comptime field_default: ?Data) type {
    const StructField = std.builtin.TypeInfo.StructField;
    var fields: []const StructField = &[_]StructField{};
    for (std.meta.fields(E)) |field, i| {
        fields = fields ++ &[_]StructField{.{
            .name = field.name,
            .field_type = Data,
            .default_value = field_default,
            .is_comptime = false,
            .alignment = if (@sizeOf(Data) > 0) @alignOf(Data) else 0,
        }};
    }
    return @Type(.{ .Struct = .{
        .layout = .Auto,
        .fields = fields,
        .decls = &[_]std.builtin.TypeInfo.Declaration{},
        .is_tuple = false,
    } });
}

/// Looks up the supplied fields in the given enum type.
/// Uses only the field names, field values are ignored.
/// The result array is in the same order as the input.
pub fn valuesFromFields(comptime E: type, comptime fields: []const EnumField) []const E {
    comptime {
        var result: [fields.len]E = undefined;
        for (fields) |f, i| {
            result[i] = @field(E, f.name);
        }
        return &result;
    }
}

<<<<<<< HEAD
=======
test "std.enums.valuesFromFields" {
    const E = extern enum { a, b, c, d = 0 };
    const fields = valuesFromFields(E, &[_]EnumField{
        .{ .name = "b", .value = undefined },
        .{ .name = "a", .value = undefined },
        .{ .name = "a", .value = undefined },
        .{ .name = "d", .value = undefined },
    });
    try testing.expectEqual(E.b, fields[0]);
    try testing.expectEqual(E.a, fields[1]);
    try testing.expectEqual(E.d, fields[2]); // a == d
    try testing.expectEqual(E.d, fields[3]);
}

>>>>>>> 67154d23
/// Returns the set of all named values in the given enum, in
/// declaration order.
pub fn values(comptime E: type) []const E {
    return comptime valuesFromFields(E, @typeInfo(E).Enum.fields);
}

<<<<<<< HEAD
=======
test "std.enum.values" {
    const E = extern enum { a, b, c, d = 0 };
    try testing.expectEqualSlices(E, &.{ .a, .b, .c, .d }, values(E));
}

/// Returns the set of all unique named values in the given enum, in
/// declaration order.  For repeated values in extern enums, only the
/// first name for each value is included.
pub fn uniqueValues(comptime E: type) []const E {
    return comptime valuesFromFields(E, uniqueFields(E));
}

test "std.enum.uniqueValues" {
    const E = extern enum { a, b, c, d = 0, e, f = 3 };
    try testing.expectEqualSlices(E, &.{ .a, .b, .c, .f }, uniqueValues(E));

    const F = enum { a, b, c };
    try testing.expectEqualSlices(F, &.{ .a, .b, .c }, uniqueValues(F));
}

/// Returns the set of all unique field values in the given enum, in
/// declaration order.  For repeated values in extern enums, only the
/// first name for each value is included.
pub fn uniqueFields(comptime E: type) []const EnumField {
    comptime {
        const info = @typeInfo(E).Enum;
        const raw_fields = info.fields;
        // Only extern enums can contain duplicates,
        // so fast path other types.
        if (info.layout != .Extern) {
            return raw_fields;
        }

        var unique_fields: []const EnumField = &[_]EnumField{};
        outer: for (raw_fields) |candidate| {
            for (unique_fields) |u| {
                if (u.value == candidate.value)
                    continue :outer;
            }
            unique_fields = unique_fields ++ &[_]EnumField{candidate};
        }

        return unique_fields;
    }
}

>>>>>>> 67154d23
/// Determines the length of a direct-mapped enum array, indexed by
/// @intCast(usize, @enumToInt(enum_value)).
/// If the enum is non-exhaustive, the resulting length will only be enough
/// to hold all explicit fields.
/// If the enum contains any fields with values that cannot be represented
/// by usize, a compile error is issued.  The max_unused_slots parameter limits
/// the total number of items which have no matching enum key (holes in the enum
/// numbering).  So for example, if an enum has values 1, 2, 5, and 6, max_unused_slots
/// must be at least 3, to allow unused slots 0, 3, and 4.
fn directEnumArrayLen(comptime E: type, comptime max_unused_slots: comptime_int) comptime_int {
    var max_value: comptime_int = -1;
    const max_usize: comptime_int = ~@as(usize, 0);
    const fields = std.meta.fields(E);
    for (fields) |f| {
        if (f.value < 0) {
            @compileError("Cannot create a direct enum array for " ++ @typeName(E) ++ ", field ." ++ f.name ++ " has a negative value.");
        }
        if (f.value > max_value) {
            if (f.value > max_usize) {
                @compileError("Cannot create a direct enum array for " ++ @typeName(E) ++ ", field ." ++ f.name ++ " is larger than the max value of usize.");
            }
            max_value = f.value;
        }
    }

    const unused_slots = max_value + 1 - fields.len;
    if (unused_slots > max_unused_slots) {
        const unused_str = std.fmt.comptimePrint("{d}", .{unused_slots});
        const allowed_str = std.fmt.comptimePrint("{d}", .{max_unused_slots});
        @compileError("Cannot create a direct enum array for " ++ @typeName(E) ++ ". It would have " ++ unused_str ++ " unused slots, but only " ++ allowed_str ++ " are allowed.");
    }

    return max_value + 1;
}

/// Initializes an array of Data which can be indexed by
/// @intCast(usize, @enumToInt(enum_value)).
/// If the enum is non-exhaustive, the resulting array will only be large enough
/// to hold all explicit fields.
/// If the enum contains any fields with values that cannot be represented
/// by usize, a compile error is issued.  The max_unused_slots parameter limits
/// the total number of items which have no matching enum key (holes in the enum
/// numbering).  So for example, if an enum has values 1, 2, 5, and 6, max_unused_slots
/// must be at least 3, to allow unused slots 0, 3, and 4.
/// The init_values parameter must be a struct with field names that match the enum values.
/// If the enum has multiple fields with the same value, the name of the first one must
/// be used.
pub fn directEnumArray(
    comptime E: type,
    comptime Data: type,
    comptime max_unused_slots: comptime_int,
    init_values: EnumFieldStruct(E, Data, null),
) [directEnumArrayLen(E, max_unused_slots)]Data {
    return directEnumArrayDefault(E, Data, null, max_unused_slots, init_values);
}

test "std.enums.directEnumArray" {
    const E = enum(i4) { a = 4, b = 6, c = 2 };
    var runtime_false: bool = false;
    const array = directEnumArray(E, bool, 4, .{
        .a = true,
        .b = runtime_false,
        .c = true,
    });

    try testing.expectEqual([7]bool, @TypeOf(array));
    try testing.expectEqual(true, array[4]);
    try testing.expectEqual(false, array[6]);
    try testing.expectEqual(true, array[2]);
}

/// Initializes an array of Data which can be indexed by
/// @intCast(usize, @enumToInt(enum_value)).  The enum must be exhaustive.
/// If the enum contains any fields with values that cannot be represented
/// by usize, a compile error is issued.  The max_unused_slots parameter limits
/// the total number of items which have no matching enum key (holes in the enum
/// numbering).  So for example, if an enum has values 1, 2, 5, and 6, max_unused_slots
/// must be at least 3, to allow unused slots 0, 3, and 4.
/// The init_values parameter must be a struct with field names that match the enum values.
/// If the enum has multiple fields with the same value, the name of the first one must
/// be used.
pub fn directEnumArrayDefault(
    comptime E: type,
    comptime Data: type,
    comptime default: ?Data,
    comptime max_unused_slots: comptime_int,
    init_values: EnumFieldStruct(E, Data, default),
) [directEnumArrayLen(E, max_unused_slots)]Data {
    const len = comptime directEnumArrayLen(E, max_unused_slots);
    var result: [len]Data = if (default) |d| [_]Data{d} ** len else undefined;
    inline for (@typeInfo(@TypeOf(init_values)).Struct.fields) |f, i| {
        const enum_value = @field(E, f.name);
        const index = @intCast(usize, @enumToInt(enum_value));
        result[index] = @field(init_values, f.name);
    }
    return result;
}

test "std.enums.directEnumArrayDefault" {
    const E = enum(i4) { a = 4, b = 6, c = 2 };
    var runtime_false: bool = false;
    const array = directEnumArrayDefault(E, bool, false, 4, .{
        .a = true,
        .b = runtime_false,
    });

    try testing.expectEqual([7]bool, @TypeOf(array));
    try testing.expectEqual(true, array[4]);
    try testing.expectEqual(false, array[6]);
    try testing.expectEqual(false, array[2]);
}

/// Cast an enum literal, value, or string to the enum value of type E
/// with the same name.
pub fn nameCast(comptime E: type, comptime value: anytype) E {
    comptime {
        const V = @TypeOf(value);
        if (V == E) return value;
        var name: ?[]const u8 = switch (@typeInfo(V)) {
            .EnumLiteral, .Enum => @tagName(value),
            .Pointer => if (std.meta.trait.isZigString(V)) value else null,
            else => null,
        };
        if (name) |n| {
            if (@hasField(E, n)) {
                return @field(E, n);
            }
            @compileError("Enum " ++ @typeName(E) ++ " has no field named " ++ n);
        }
        @compileError("Cannot cast from " ++ @typeName(@TypeOf(value)) ++ " to " ++ @typeName(E));
    }
}

test "std.enums.nameCast" {
<<<<<<< HEAD
    const A = enum(u1) { a = 0, b = 1 };
    const B = enum(u1) { a = 1, b = 0 };
    testing.expectEqual(A.a, nameCast(A, .a));
    testing.expectEqual(A.a, nameCast(A, A.a));
    testing.expectEqual(A.a, nameCast(A, B.a));
    testing.expectEqual(A.a, nameCast(A, "a"));
    testing.expectEqual(A.a, nameCast(A, @as(*const [1]u8, "a")));
    testing.expectEqual(A.a, nameCast(A, @as([:0]const u8, "a")));
    testing.expectEqual(A.a, nameCast(A, @as([]const u8, "a")));

    testing.expectEqual(B.a, nameCast(B, .a));
    testing.expectEqual(B.a, nameCast(B, A.a));
    testing.expectEqual(B.a, nameCast(B, B.a));
    testing.expectEqual(B.a, nameCast(B, "a"));

    testing.expectEqual(B.b, nameCast(B, .b));
    testing.expectEqual(B.b, nameCast(B, A.b));
    testing.expectEqual(B.b, nameCast(B, B.b));
    testing.expectEqual(B.b, nameCast(B, "b"));
=======
    const A = enum { a = 0, b = 1 };
    const B = enum { a = 1, b = 0 };
    try testing.expectEqual(A.a, nameCast(A, .a));
    try testing.expectEqual(A.a, nameCast(A, A.a));
    try testing.expectEqual(A.a, nameCast(A, B.a));
    try testing.expectEqual(A.a, nameCast(A, "a"));
    try testing.expectEqual(A.a, nameCast(A, @as(*const [1]u8, "a")));
    try testing.expectEqual(A.a, nameCast(A, @as([:0]const u8, "a")));
    try testing.expectEqual(A.a, nameCast(A, @as([]const u8, "a")));

    try testing.expectEqual(B.a, nameCast(B, .a));
    try testing.expectEqual(B.a, nameCast(B, A.a));
    try testing.expectEqual(B.a, nameCast(B, B.a));
    try testing.expectEqual(B.a, nameCast(B, "a"));

    try testing.expectEqual(B.b, nameCast(B, .b));
    try testing.expectEqual(B.b, nameCast(B, A.b));
    try testing.expectEqual(B.b, nameCast(B, B.b));
    try testing.expectEqual(B.b, nameCast(B, "b"));
>>>>>>> 67154d23
}

/// A set of enum elements, backed by a bitfield.  If the enum
/// is not dense, a mapping will be constructed from enum values
/// to dense indices.  This type does no dynamic allocation and
/// can be copied by value.
pub fn EnumSet(comptime E: type) type {
    const mixin = struct {
        fn EnumSetExt(comptime Self: type) type {
            const Indexer = Self.Indexer;
            return struct {
                /// Initializes the set using a struct of bools
                pub fn init(init_values: EnumFieldStruct(E, bool, false)) Self {
                    var result = Self{};
                    comptime var i: usize = 0;
                    inline while (i < Self.len) : (i += 1) {
                        const key = comptime Indexer.keyForIndex(i);
                        const tag = comptime @tagName(key);
                        if (@field(init_values, tag)) {
                            result.bits.set(i);
                        }
                    }
                    return result;
                }
            };
        }
    };
    return IndexedSet(EnumIndexer(E), mixin.EnumSetExt);
}

/// A map keyed by an enum, backed by a bitfield and a dense array.
/// If the enum is not dense, a mapping will be constructed from
/// enum values to dense indices.  This type does no dynamic
/// allocation and can be copied by value.
pub fn EnumMap(comptime E: type, comptime V: type) type {
    const mixin = struct {
        fn EnumMapExt(comptime Self: type) type {
            const Indexer = Self.Indexer;
            return struct {
                /// Initializes the map using a sparse struct of optionals
                pub fn init(init_values: EnumFieldStruct(E, ?V, @as(?V, null))) Self {
                    var result = Self{};
                    comptime var i: usize = 0;
                    inline while (i < Self.len) : (i += 1) {
                        const key = comptime Indexer.keyForIndex(i);
                        const tag = comptime @tagName(key);
                        if (@field(init_values, tag)) |*v| {
                            result.bits.set(i);
                            result.values[i] = v.*;
                        }
                    }
                    return result;
                }
                /// Initializes a full mapping with all keys set to value.
                /// Consider using EnumArray instead if the map will remain full.
                pub fn initFull(value: V) Self {
                    var result = Self{
                        .bits = Self.BitSet.initFull(),
                        .values = undefined,
                    };
                    std.mem.set(V, &result.values, value);
                    return result;
                }
                /// Initializes a full mapping with supplied values.
                /// Consider using EnumArray instead if the map will remain full.
                pub fn initFullWith(init_values: EnumFieldStruct(E, V, @as(?V, null))) Self {
                    return initFullWithDefault(@as(?V, null), init_values);
                }
                /// Initializes a full mapping with a provided default.
                /// Consider using EnumArray instead if the map will remain full.
                pub fn initFullWithDefault(comptime default: ?V, init_values: EnumFieldStruct(E, V, default)) Self {
                    var result = Self{
                        .bits = Self.BitSet.initFull(),
                        .values = undefined,
                    };
                    comptime var i: usize = 0;
                    inline while (i < Self.len) : (i += 1) {
                        const key = comptime Indexer.keyForIndex(i);
                        const tag = comptime @tagName(key);
                        result.values[i] = @field(init_values, tag);
                    }
                    return result;
                }
            };
        }
    };
    return IndexedMap(EnumIndexer(E), V, mixin.EnumMapExt);
}

/// An array keyed by an enum, backed by a dense array.
/// If the enum is not dense, a mapping will be constructed from
/// enum values to dense indices.  This type does no dynamic
/// allocation and can be copied by value.
pub fn EnumArray(comptime E: type, comptime V: type) type {
    const mixin = struct {
        fn EnumArrayExt(comptime Self: type) type {
            const Indexer = Self.Indexer;
            return struct {
                /// Initializes all values in the enum array
                pub fn init(init_values: EnumFieldStruct(E, V, @as(?V, null))) Self {
                    return initDefault(@as(?V, null), init_values);
                }

                /// Initializes values in the enum array, with the specified default.
                pub fn initDefault(comptime default: ?V, init_values: EnumFieldStruct(E, V, default)) Self {
                    var result = Self{ .values = undefined };
                    comptime var i: usize = 0;
                    inline while (i < Self.len) : (i += 1) {
                        const key = comptime Indexer.keyForIndex(i);
                        const tag = @tagName(key);
                        result.values[i] = @field(init_values, tag);
                    }
                    return result;
                }
            };
        }
    };
    return IndexedArray(EnumIndexer(E), V, mixin.EnumArrayExt);
}

/// Pass this function as the Ext parameter to Indexed* if you
/// do not want to attach any extensions.  This parameter was
/// originally an optional, but optional generic functions
/// seem to be broken at the moment.
/// TODO: Once #8169 is fixed, consider switching this param
/// back to an optional.
pub fn NoExtension(comptime Self: type) type {
    return NoExt;
}
const NoExt = struct {};

/// A set type with an Indexer mapping from keys to indices.
/// Presence or absence is stored as a dense bitfield.  This
/// type does no allocation and can be copied by value.
pub fn IndexedSet(comptime I: type, comptime Ext: fn (type) type) type {
    comptime ensureIndexer(I);
    return struct {
        const Self = @This();

        pub usingnamespace Ext(Self);

        /// The indexing rules for converting between keys and indices.
        pub const Indexer = I;
        /// The element type for this set.
        pub const Key = Indexer.Key;

        const BitSet = std.StaticBitSet(Indexer.count);

        /// The maximum number of items in this set.
        pub const len = Indexer.count;

        bits: BitSet = BitSet.initEmpty(),

        /// Returns a set containing all possible keys.
        pub fn initFull() Self {
            return .{ .bits = BitSet.initFull() };
        }

        /// Returns the number of keys in the set.
        pub fn count(self: Self) usize {
            return self.bits.count();
        }

        /// Checks if a key is in the set.
        pub fn contains(self: Self, key: Key) bool {
            return self.bits.isSet(Indexer.indexOf(key));
        }

        /// Puts a key in the set.
        pub fn insert(self: *Self, key: Key) void {
            self.bits.set(Indexer.indexOf(key));
        }

        /// Removes a key from the set.
        pub fn remove(self: *Self, key: Key) void {
            self.bits.unset(Indexer.indexOf(key));
        }

        /// Changes the presence of a key in the set to match the passed bool.
        pub fn setPresent(self: *Self, key: Key, present: bool) void {
            self.bits.setValue(Indexer.indexOf(key), present);
        }

        /// Toggles the presence of a key in the set.  If the key is in
        /// the set, removes it.  Otherwise adds it.
        pub fn toggle(self: *Self, key: Key) void {
            self.bits.toggle(Indexer.indexOf(key));
        }

        /// Toggles the presence of all keys in the passed set.
        pub fn toggleSet(self: *Self, other: Self) void {
            self.bits.toggleSet(other.bits);
        }

        /// Toggles all possible keys in the set.
        pub fn toggleAll(self: *Self) void {
            self.bits.toggleAll();
        }

        /// Adds all keys in the passed set to this set.
        pub fn setUnion(self: *Self, other: Self) void {
            self.bits.setUnion(other.bits);
        }

        /// Removes all keys which are not in the passed set.
        pub fn setIntersection(self: *Self, other: Self) void {
            self.bits.setIntersection(other.bits);
        }

        /// Returns an iterator over this set, which iterates in
        /// index order.  Modifications to the set during iteration
        /// may or may not be observed by the iterator, but will
        /// not invalidate it.
        pub fn iterator(self: *Self) Iterator {
            return .{ .inner = self.bits.iterator(.{}) };
        }

        pub const Iterator = struct {
            inner: BitSet.Iterator(.{}),

            pub fn next(self: *Iterator) ?Key {
                return if (self.inner.next()) |index|
                    Indexer.keyForIndex(index)
                else
                    null;
            }
        };
    };
}

/// A map from keys to values, using an index lookup.  Uses a
/// bitfield to track presence and a dense array of values.
/// This type does no allocation and can be copied by value.
pub fn IndexedMap(comptime I: type, comptime V: type, comptime Ext: fn (type) type) type {
    comptime ensureIndexer(I);
    return struct {
        const Self = @This();

        pub usingnamespace Ext(Self);

        /// The index mapping for this map
        pub const Indexer = I;
        /// The key type used to index this map
        pub const Key = Indexer.Key;
        /// The value type stored in this map
        pub const Value = V;
        /// The number of possible keys in the map
        pub const len = Indexer.count;

        const BitSet = std.StaticBitSet(Indexer.count);

        /// Bits determining whether items are in the map
        bits: BitSet = BitSet.initEmpty(),
        /// Values of items in the map.  If the associated
        /// bit is zero, the value is undefined.
        values: [Indexer.count]Value = undefined,

        /// The number of items in the map.
        pub fn count(self: Self) usize {
            return self.bits.count();
        }

        /// Checks if the map contains an item.
        pub fn contains(self: Self, key: Key) bool {
            return self.bits.isSet(Indexer.indexOf(key));
        }

        /// Gets the value associated with a key.
        /// If the key is not in the map, returns null.
        pub fn get(self: Self, key: Key) ?Value {
            const index = Indexer.indexOf(key);
            return if (self.bits.isSet(index)) self.values[index] else null;
        }

        /// Gets the value associated with a key, which must
        /// exist in the map.
        pub fn getAssertContains(self: Self, key: Key) Value {
            const index = Indexer.indexOf(key);
            assert(self.bits.isSet(index));
            return self.values[index];
        }

        /// Gets the address of the value associated with a key.
        /// If the key is not in the map, returns null.
        pub fn getPtr(self: *Self, key: Key) ?*Value {
            const index = Indexer.indexOf(key);
            return if (self.bits.isSet(index)) &self.values[index] else null;
        }

        /// Gets the address of the const value associated with a key.
        /// If the key is not in the map, returns null.
        pub fn getPtrConst(self: *const Self, key: Key) ?*const Value {
            const index = Indexer.indexOf(key);
            return if (self.bits.isSet(index)) &self.values[index] else null;
        }

        /// Gets the address of the value associated with a key.
        /// The key must be present in the map.
        pub fn getPtrAssertContains(self: *Self, key: Key) *Value {
            const index = Indexer.indexOf(key);
            assert(self.bits.isSet(index));
            return &self.values[index];
        }

        /// Adds the key to the map with the supplied value.
        /// If the key is already in the map, overwrites the value.
        pub fn put(self: *Self, key: Key, value: Value) void {
            const index = Indexer.indexOf(key);
            self.bits.set(index);
            self.values[index] = value;
        }

        /// Adds the key to the map with an undefined value.
        /// If the key is already in the map, the value becomes undefined.
        /// A pointer to the value is returned, which should be
        /// used to initialize the value.
        pub fn putUninitialized(self: *Self, key: Key) *Value {
            const index = Indexer.indexOf(key);
            self.bits.set(index);
            self.values[index] = undefined;
            return &self.values[index];
        }

        /// Sets the value associated with the key in the map,
        /// and returns the old value.  If the key was not in
        /// the map, returns null.
        pub fn fetchPut(self: *Self, key: Key, value: Value) ?Value {
            const index = Indexer.indexOf(key);
            const result: ?Value = if (self.bits.isSet(index)) self.values[index] else null;
            self.bits.set(index);
            self.values[index] = value;
            return result;
        }

        /// Removes a key from the map.  If the key was not in the map,
        /// does nothing.
        pub fn remove(self: *Self, key: Key) void {
            const index = Indexer.indexOf(key);
            self.bits.unset(index);
            self.values[index] = undefined;
        }

        /// Removes a key from the map, and returns the old value.
        /// If the key was not in the map, returns null.
        pub fn fetchRemove(self: *Self, key: Key) ?Value {
            const index = Indexer.indexOf(key);
            const result: ?Value = if (self.bits.isSet(index)) self.values[index] else null;
            self.bits.unset(index);
            self.values[index] = undefined;
            return result;
        }

        /// Returns an iterator over the map, which visits items in index order.
        /// Modifications to the underlying map may or may not be observed by
        /// the iterator, but will not invalidate it.
        pub fn iterator(self: *Self) Iterator {
            return .{
                .inner = self.bits.iterator(.{}),
                .values = &self.values,
            };
        }

        /// An entry in the map.
        pub const Entry = struct {
            /// The key associated with this entry.
            /// Modifying this key will not change the map.
            key: Key,

            /// A pointer to the value in the map associated
            /// with this key.  Modifications through this
            /// pointer will modify the underlying data.
            value: *Value,
        };

        pub const Iterator = struct {
            inner: BitSet.Iterator(.{}),
            values: *[Indexer.count]Value,

            pub fn next(self: *Iterator) ?Entry {
                return if (self.inner.next()) |index|
                    Entry{
                        .key = Indexer.keyForIndex(index),
                        .value = &self.values[index],
                    }
                else
                    null;
            }
        };
    };
}

/// A dense array of values, using an indexed lookup.
/// This type does no allocation and can be copied by value.
pub fn IndexedArray(comptime I: type, comptime V: type, comptime Ext: fn (type) type) type {
    comptime ensureIndexer(I);
    return struct {
        const Self = @This();

        pub usingnamespace Ext(Self);

        /// The index mapping for this map
        pub const Indexer = I;
        /// The key type used to index this map
        pub const Key = Indexer.Key;
        /// The value type stored in this map
        pub const Value = V;
        /// The number of possible keys in the map
        pub const len = Indexer.count;

        values: [Indexer.count]Value,

        pub fn initUndefined() Self {
            return Self{ .values = undefined };
        }

        pub fn initFill(v: Value) Self {
            var self: Self = undefined;
            std.mem.set(Value, &self.values, v);
            return self;
        }

        /// Returns the value in the array associated with a key.
        pub fn get(self: Self, key: Key) Value {
            return self.values[Indexer.indexOf(key)];
        }

        /// Returns a pointer to the slot in the array associated with a key.
        pub fn getPtr(self: *Self, key: Key) *Value {
            return &self.values[Indexer.indexOf(key)];
        }

        /// Returns a const pointer to the slot in the array associated with a key.
        pub fn getPtrConst(self: *const Self, key: Key) *const Value {
            return &self.values[Indexer.indexOf(key)];
        }

        /// Sets the value in the slot associated with a key.
        pub fn set(self: *Self, key: Key, value: Value) void {
            self.values[Indexer.indexOf(key)] = value;
        }

        /// Iterates over the items in the array, in index order.
        pub fn iterator(self: *Self) Iterator {
            return .{
                .values = &self.values,
            };
        }

        /// An entry in the array.
        pub const Entry = struct {
            /// The key associated with this entry.
            /// Modifying this key will not change the array.
            key: Key,

            /// A pointer to the value in the array associated
            /// with this key.  Modifications through this
            /// pointer will modify the underlying data.
            value: *Value,
        };

        pub const Iterator = struct {
            index: usize = 0,
            values: *[Indexer.count]Value,

            pub fn next(self: *Iterator) ?Entry {
                const index = self.index;
                if (index < Indexer.count) {
                    self.index += 1;
                    return Entry{
                        .key = Indexer.keyForIndex(index),
                        .value = &self.values[index],
                    };
                }
                return null;
            }
        };
    };
}

/// Verifies that a type is a valid Indexer, providing a helpful
/// compile error if not.  An Indexer maps a comptime known set
/// of keys to a dense set of zero-based indices.
/// The indexer interface must look like this:
/// ```
/// struct {
///     /// The key type which this indexer converts to indices
///     pub const Key: type,
///     /// The number of indexes in the dense mapping
///     pub const count: usize,
///     /// Converts from a key to an index
///     pub fn indexOf(Key) usize;
///     /// Converts from an index to a key
///     pub fn keyForIndex(usize) Key;
/// }
/// ```
pub fn ensureIndexer(comptime T: type) void {
    comptime {
        if (!@hasDecl(T, "Key")) @compileError("Indexer must have decl Key: type.");
        if (@TypeOf(T.Key) != type) @compileError("Indexer.Key must be a type.");
        if (!@hasDecl(T, "count")) @compileError("Indexer must have decl count: usize.");
        if (@TypeOf(T.count) != usize) @compileError("Indexer.count must be a usize.");
        if (!@hasDecl(T, "indexOf")) @compileError("Indexer.indexOf must be a fn(Key)usize.");
        if (@TypeOf(T.indexOf) != fn (T.Key) usize) @compileError("Indexer must have decl indexOf: fn(Key)usize.");
        if (!@hasDecl(T, "keyForIndex")) @compileError("Indexer must have decl keyForIndex: fn(usize)Key.");
        if (@TypeOf(T.keyForIndex) != fn (usize) T.Key) @compileError("Indexer.keyForIndex must be a fn(usize)Key.");
    }
}

test "std.enums.ensureIndexer" {
    ensureIndexer(struct {
        pub const Key = u32;
        pub const count: usize = 8;
        pub fn indexOf(k: Key) usize {
            return @intCast(usize, k);
        }
        pub fn keyForIndex(index: usize) Key {
            return @intCast(Key, index);
        }
    });
}

fn ascByValue(ctx: void, comptime a: EnumField, comptime b: EnumField) bool {
    return a.value < b.value;
}
pub fn EnumIndexer(comptime E: type) type {
    if (!@typeInfo(E).Enum.is_exhaustive) {
        @compileError("Cannot create an enum indexer for a non-exhaustive enum.");
    }

    const const_fields = std.meta.fields(E);
    var fields = const_fields[0..const_fields.len].*;
    if (fields.len == 0) {
        return struct {
            pub const Key = E;
            pub const count: usize = 0;
            pub fn indexOf(e: E) usize {
                unreachable;
            }
            pub fn keyForIndex(i: usize) E {
                unreachable;
            }
        };
    }
    std.sort.sort(EnumField, &fields, {}, ascByValue);
    const min = fields[0].value;
    const max = fields[fields.len - 1].value;
    if (max - min == fields.len - 1) {
        return struct {
            pub const Key = E;
            pub const count = fields.len;
            pub fn indexOf(e: E) usize {
                return @intCast(usize, @enumToInt(e) - min);
            }
            pub fn keyForIndex(i: usize) E {
                // TODO fix addition semantics.  This calculation
                // gives up some safety to avoid artificially limiting
                // the range of signed enum values to max_isize.
                const enum_value = if (min < 0) @bitCast(isize, i) +% min else i + min;
                return @intToEnum(E, @intCast(std.meta.Tag(E), enum_value));
            }
        };
    }

    const keys = valuesFromFields(E, &fields);

    return struct {
        pub const Key = E;
        pub const count = fields.len;
        pub fn indexOf(e: E) usize {
            for (keys) |k, i| {
                if (k == e) return i;
            }
            unreachable;
        }
        pub fn keyForIndex(i: usize) E {
            return keys[i];
        }
    };
}

test "std.enums.EnumIndexer dense zeroed" {
    const E = enum(u2) { b = 1, a = 0, c = 2 };
    const Indexer = EnumIndexer(E);
    ensureIndexer(Indexer);
    try testing.expectEqual(E, Indexer.Key);
    try testing.expectEqual(@as(usize, 3), Indexer.count);

    try testing.expectEqual(@as(usize, 0), Indexer.indexOf(.a));
    try testing.expectEqual(@as(usize, 1), Indexer.indexOf(.b));
    try testing.expectEqual(@as(usize, 2), Indexer.indexOf(.c));

    try testing.expectEqual(E.a, Indexer.keyForIndex(0));
    try testing.expectEqual(E.b, Indexer.keyForIndex(1));
    try testing.expectEqual(E.c, Indexer.keyForIndex(2));
}

test "std.enums.EnumIndexer dense positive" {
    const E = enum(u4) { c = 6, a = 4, b = 5 };
    const Indexer = EnumIndexer(E);
    ensureIndexer(Indexer);
    try testing.expectEqual(E, Indexer.Key);
    try testing.expectEqual(@as(usize, 3), Indexer.count);

    try testing.expectEqual(@as(usize, 0), Indexer.indexOf(.a));
    try testing.expectEqual(@as(usize, 1), Indexer.indexOf(.b));
    try testing.expectEqual(@as(usize, 2), Indexer.indexOf(.c));

    try testing.expectEqual(E.a, Indexer.keyForIndex(0));
    try testing.expectEqual(E.b, Indexer.keyForIndex(1));
    try testing.expectEqual(E.c, Indexer.keyForIndex(2));
}

test "std.enums.EnumIndexer dense negative" {
    const E = enum(i4) { a = -6, c = -4, b = -5 };
    const Indexer = EnumIndexer(E);
    ensureIndexer(Indexer);
    try testing.expectEqual(E, Indexer.Key);
    try testing.expectEqual(@as(usize, 3), Indexer.count);

    try testing.expectEqual(@as(usize, 0), Indexer.indexOf(.a));
    try testing.expectEqual(@as(usize, 1), Indexer.indexOf(.b));
    try testing.expectEqual(@as(usize, 2), Indexer.indexOf(.c));

    try testing.expectEqual(E.a, Indexer.keyForIndex(0));
    try testing.expectEqual(E.b, Indexer.keyForIndex(1));
    try testing.expectEqual(E.c, Indexer.keyForIndex(2));
}

test "std.enums.EnumIndexer sparse" {
    const E = enum(i4) { a = -2, c = 6, b = 4 };
    const Indexer = EnumIndexer(E);
    ensureIndexer(Indexer);
    try testing.expectEqual(E, Indexer.Key);
    try testing.expectEqual(@as(usize, 3), Indexer.count);

    try testing.expectEqual(@as(usize, 0), Indexer.indexOf(.a));
    try testing.expectEqual(@as(usize, 1), Indexer.indexOf(.b));
    try testing.expectEqual(@as(usize, 2), Indexer.indexOf(.c));

<<<<<<< HEAD
    testing.expectEqual(E.a, Indexer.keyForIndex(0));
    testing.expectEqual(E.b, Indexer.keyForIndex(1));
    testing.expectEqual(E.c, Indexer.keyForIndex(2));
=======
    try testing.expectEqual(E.a, Indexer.keyForIndex(0));
    try testing.expectEqual(E.b, Indexer.keyForIndex(1));
    try testing.expectEqual(E.c, Indexer.keyForIndex(2));
}

test "std.enums.EnumIndexer repeats" {
    const E = extern enum { a = -2, c = 6, b = 4, b2 = 4 };
    const Indexer = EnumIndexer(E);
    ensureIndexer(Indexer);
    try testing.expectEqual(E, Indexer.Key);
    try testing.expectEqual(@as(usize, 3), Indexer.count);

    try testing.expectEqual(@as(usize, 0), Indexer.indexOf(.a));
    try testing.expectEqual(@as(usize, 1), Indexer.indexOf(.b));
    try testing.expectEqual(@as(usize, 2), Indexer.indexOf(.c));

    try testing.expectEqual(E.a, Indexer.keyForIndex(0));
    try testing.expectEqual(E.b, Indexer.keyForIndex(1));
    try testing.expectEqual(E.c, Indexer.keyForIndex(2));
}

test "std.enums.EnumSet" {
    const E = extern enum { a, b, c, d, e = 0 };
    const Set = EnumSet(E);
    try testing.expectEqual(E, Set.Key);
    try testing.expectEqual(EnumIndexer(E), Set.Indexer);
    try testing.expectEqual(@as(usize, 4), Set.len);

    // Empty sets
    const empty = Set{};
    comptime try testing.expect(empty.count() == 0);

    var empty_b = Set.init(.{});
    try testing.expect(empty_b.count() == 0);

    const empty_c = comptime Set.init(.{});
    comptime try testing.expect(empty_c.count() == 0);

    const full = Set.initFull();
    try testing.expect(full.count() == Set.len);

    const full_b = comptime Set.initFull();
    comptime try testing.expect(full_b.count() == Set.len);

    try testing.expectEqual(false, empty.contains(.a));
    try testing.expectEqual(false, empty.contains(.b));
    try testing.expectEqual(false, empty.contains(.c));
    try testing.expectEqual(false, empty.contains(.d));
    try testing.expectEqual(false, empty.contains(.e));
    {
        var iter = empty_b.iterator();
        try testing.expectEqual(@as(?E, null), iter.next());
    }

    var mut = Set.init(.{
        .a = true,
        .c = true,
    });
    try testing.expectEqual(@as(usize, 2), mut.count());
    try testing.expectEqual(true, mut.contains(.a));
    try testing.expectEqual(false, mut.contains(.b));
    try testing.expectEqual(true, mut.contains(.c));
    try testing.expectEqual(false, mut.contains(.d));
    try testing.expectEqual(true, mut.contains(.e)); // aliases a
    {
        var it = mut.iterator();
        try testing.expectEqual(@as(?E, .a), it.next());
        try testing.expectEqual(@as(?E, .c), it.next());
        try testing.expectEqual(@as(?E, null), it.next());
    }

    mut.toggleAll();
    try testing.expectEqual(@as(usize, 2), mut.count());
    try testing.expectEqual(false, mut.contains(.a));
    try testing.expectEqual(true, mut.contains(.b));
    try testing.expectEqual(false, mut.contains(.c));
    try testing.expectEqual(true, mut.contains(.d));
    try testing.expectEqual(false, mut.contains(.e)); // aliases a
    {
        var it = mut.iterator();
        try testing.expectEqual(@as(?E, .b), it.next());
        try testing.expectEqual(@as(?E, .d), it.next());
        try testing.expectEqual(@as(?E, null), it.next());
    }

    mut.toggleSet(Set.init(.{ .a = true, .b = true }));
    try testing.expectEqual(@as(usize, 2), mut.count());
    try testing.expectEqual(true, mut.contains(.a));
    try testing.expectEqual(false, mut.contains(.b));
    try testing.expectEqual(false, mut.contains(.c));
    try testing.expectEqual(true, mut.contains(.d));
    try testing.expectEqual(true, mut.contains(.e)); // aliases a

    mut.setUnion(Set.init(.{ .a = true, .b = true }));
    try testing.expectEqual(@as(usize, 3), mut.count());
    try testing.expectEqual(true, mut.contains(.a));
    try testing.expectEqual(true, mut.contains(.b));
    try testing.expectEqual(false, mut.contains(.c));
    try testing.expectEqual(true, mut.contains(.d));

    mut.remove(.c);
    mut.remove(.b);
    try testing.expectEqual(@as(usize, 2), mut.count());
    try testing.expectEqual(true, mut.contains(.a));
    try testing.expectEqual(false, mut.contains(.b));
    try testing.expectEqual(false, mut.contains(.c));
    try testing.expectEqual(true, mut.contains(.d));

    mut.setIntersection(Set.init(.{ .a = true, .b = true }));
    try testing.expectEqual(@as(usize, 1), mut.count());
    try testing.expectEqual(true, mut.contains(.a));
    try testing.expectEqual(false, mut.contains(.b));
    try testing.expectEqual(false, mut.contains(.c));
    try testing.expectEqual(false, mut.contains(.d));

    mut.insert(.a);
    mut.insert(.b);
    try testing.expectEqual(@as(usize, 2), mut.count());
    try testing.expectEqual(true, mut.contains(.a));
    try testing.expectEqual(true, mut.contains(.b));
    try testing.expectEqual(false, mut.contains(.c));
    try testing.expectEqual(false, mut.contains(.d));

    mut.setPresent(.a, false);
    mut.toggle(.b);
    mut.toggle(.c);
    mut.setPresent(.d, true);
    try testing.expectEqual(@as(usize, 2), mut.count());
    try testing.expectEqual(false, mut.contains(.a));
    try testing.expectEqual(false, mut.contains(.b));
    try testing.expectEqual(true, mut.contains(.c));
    try testing.expectEqual(true, mut.contains(.d));
}

test "std.enums.EnumArray void" {
    const E = extern enum { a, b, c, d, e = 0 };
    const ArrayVoid = EnumArray(E, void);
    try testing.expectEqual(E, ArrayVoid.Key);
    try testing.expectEqual(EnumIndexer(E), ArrayVoid.Indexer);
    try testing.expectEqual(void, ArrayVoid.Value);
    try testing.expectEqual(@as(usize, 4), ArrayVoid.len);

    const undef = ArrayVoid.initUndefined();
    var inst = ArrayVoid.initFill({});
    const inst2 = ArrayVoid.init(.{ .a = {}, .b = {}, .c = {}, .d = {} });
    const inst3 = ArrayVoid.initDefault({}, .{});

    _ = inst.get(.a);
    _ = inst.getPtr(.b);
    _ = inst.getPtrConst(.c);
    inst.set(.a, {});

    var it = inst.iterator();
    try testing.expectEqual(E.a, it.next().?.key);
    try testing.expectEqual(E.b, it.next().?.key);
    try testing.expectEqual(E.c, it.next().?.key);
    try testing.expectEqual(E.d, it.next().?.key);
    try testing.expect(it.next() == null);
}

test "std.enums.EnumArray sized" {
    const E = extern enum { a, b, c, d, e = 0 };
    const Array = EnumArray(E, usize);
    try testing.expectEqual(E, Array.Key);
    try testing.expectEqual(EnumIndexer(E), Array.Indexer);
    try testing.expectEqual(usize, Array.Value);
    try testing.expectEqual(@as(usize, 4), Array.len);

    const undef = Array.initUndefined();
    var inst = Array.initFill(5);
    const inst2 = Array.init(.{ .a = 1, .b = 2, .c = 3, .d = 4 });
    const inst3 = Array.initDefault(6, .{ .b = 4, .c = 2 });

    try testing.expectEqual(@as(usize, 5), inst.get(.a));
    try testing.expectEqual(@as(usize, 5), inst.get(.b));
    try testing.expectEqual(@as(usize, 5), inst.get(.c));
    try testing.expectEqual(@as(usize, 5), inst.get(.d));

    try testing.expectEqual(@as(usize, 1), inst2.get(.a));
    try testing.expectEqual(@as(usize, 2), inst2.get(.b));
    try testing.expectEqual(@as(usize, 3), inst2.get(.c));
    try testing.expectEqual(@as(usize, 4), inst2.get(.d));

    try testing.expectEqual(@as(usize, 6), inst3.get(.a));
    try testing.expectEqual(@as(usize, 4), inst3.get(.b));
    try testing.expectEqual(@as(usize, 2), inst3.get(.c));
    try testing.expectEqual(@as(usize, 6), inst3.get(.d));

    try testing.expectEqual(&inst.values[0], inst.getPtr(.a));
    try testing.expectEqual(&inst.values[1], inst.getPtr(.b));
    try testing.expectEqual(&inst.values[2], inst.getPtr(.c));
    try testing.expectEqual(&inst.values[3], inst.getPtr(.d));

    try testing.expectEqual(@as(*const usize, &inst.values[0]), inst.getPtrConst(.a));
    try testing.expectEqual(@as(*const usize, &inst.values[1]), inst.getPtrConst(.b));
    try testing.expectEqual(@as(*const usize, &inst.values[2]), inst.getPtrConst(.c));
    try testing.expectEqual(@as(*const usize, &inst.values[3]), inst.getPtrConst(.d));

    inst.set(.c, 8);
    try testing.expectEqual(@as(usize, 5), inst.get(.a));
    try testing.expectEqual(@as(usize, 5), inst.get(.b));
    try testing.expectEqual(@as(usize, 8), inst.get(.c));
    try testing.expectEqual(@as(usize, 5), inst.get(.d));

    var it = inst.iterator();
    const Entry = Array.Entry;
    try testing.expectEqual(@as(?Entry, Entry{
        .key = .a,
        .value = &inst.values[0],
    }), it.next());
    try testing.expectEqual(@as(?Entry, Entry{
        .key = .b,
        .value = &inst.values[1],
    }), it.next());
    try testing.expectEqual(@as(?Entry, Entry{
        .key = .c,
        .value = &inst.values[2],
    }), it.next());
    try testing.expectEqual(@as(?Entry, Entry{
        .key = .d,
        .value = &inst.values[3],
    }), it.next());
    try testing.expectEqual(@as(?Entry, null), it.next());
}

test "std.enums.EnumMap void" {
    const E = extern enum { a, b, c, d, e = 0 };
    const Map = EnumMap(E, void);
    try testing.expectEqual(E, Map.Key);
    try testing.expectEqual(EnumIndexer(E), Map.Indexer);
    try testing.expectEqual(void, Map.Value);
    try testing.expectEqual(@as(usize, 4), Map.len);

    const b = Map.initFull({});
    try testing.expectEqual(@as(usize, 4), b.count());

    const c = Map.initFullWith(.{ .a = {}, .b = {}, .c = {}, .d = {} });
    try testing.expectEqual(@as(usize, 4), c.count());

    const d = Map.initFullWithDefault({}, .{ .b = {} });
    try testing.expectEqual(@as(usize, 4), d.count());

    var a = Map.init(.{ .b = {}, .d = {} });
    try testing.expectEqual(@as(usize, 2), a.count());
    try testing.expectEqual(false, a.contains(.a));
    try testing.expectEqual(true, a.contains(.b));
    try testing.expectEqual(false, a.contains(.c));
    try testing.expectEqual(true, a.contains(.d));
    try testing.expect(a.get(.a) == null);
    try testing.expect(a.get(.b) != null);
    try testing.expect(a.get(.c) == null);
    try testing.expect(a.get(.d) != null);
    try testing.expect(a.getPtr(.a) == null);
    try testing.expect(a.getPtr(.b) != null);
    try testing.expect(a.getPtr(.c) == null);
    try testing.expect(a.getPtr(.d) != null);
    try testing.expect(a.getPtrConst(.a) == null);
    try testing.expect(a.getPtrConst(.b) != null);
    try testing.expect(a.getPtrConst(.c) == null);
    try testing.expect(a.getPtrConst(.d) != null);
    _ = a.getPtrAssertContains(.b);
    _ = a.getAssertContains(.d);

    a.put(.a, {});
    a.put(.a, {});
    a.putUninitialized(.c).* = {};
    a.putUninitialized(.c).* = {};

    try testing.expectEqual(@as(usize, 4), a.count());
    try testing.expect(a.get(.a) != null);
    try testing.expect(a.get(.b) != null);
    try testing.expect(a.get(.c) != null);
    try testing.expect(a.get(.d) != null);

    a.remove(.a);
    _ = a.fetchRemove(.c);

    var iter = a.iterator();
    const Entry = Map.Entry;
    try testing.expectEqual(E.b, iter.next().?.key);
    try testing.expectEqual(E.d, iter.next().?.key);
    try testing.expect(iter.next() == null);
}

test "std.enums.EnumMap sized" {
    const E = extern enum { a, b, c, d, e = 0 };
    const Map = EnumMap(E, usize);
    try testing.expectEqual(E, Map.Key);
    try testing.expectEqual(EnumIndexer(E), Map.Indexer);
    try testing.expectEqual(usize, Map.Value);
    try testing.expectEqual(@as(usize, 4), Map.len);

    const b = Map.initFull(5);
    try testing.expectEqual(@as(usize, 4), b.count());
    try testing.expect(b.contains(.a));
    try testing.expect(b.contains(.b));
    try testing.expect(b.contains(.c));
    try testing.expect(b.contains(.d));
    try testing.expectEqual(@as(?usize, 5), b.get(.a));
    try testing.expectEqual(@as(?usize, 5), b.get(.b));
    try testing.expectEqual(@as(?usize, 5), b.get(.c));
    try testing.expectEqual(@as(?usize, 5), b.get(.d));

    const c = Map.initFullWith(.{ .a = 1, .b = 2, .c = 3, .d = 4 });
    try testing.expectEqual(@as(usize, 4), c.count());
    try testing.expect(c.contains(.a));
    try testing.expect(c.contains(.b));
    try testing.expect(c.contains(.c));
    try testing.expect(c.contains(.d));
    try testing.expectEqual(@as(?usize, 1), c.get(.a));
    try testing.expectEqual(@as(?usize, 2), c.get(.b));
    try testing.expectEqual(@as(?usize, 3), c.get(.c));
    try testing.expectEqual(@as(?usize, 4), c.get(.d));

    const d = Map.initFullWithDefault(6, .{ .b = 2, .c = 4 });
    try testing.expectEqual(@as(usize, 4), d.count());
    try testing.expect(d.contains(.a));
    try testing.expect(d.contains(.b));
    try testing.expect(d.contains(.c));
    try testing.expect(d.contains(.d));
    try testing.expectEqual(@as(?usize, 6), d.get(.a));
    try testing.expectEqual(@as(?usize, 2), d.get(.b));
    try testing.expectEqual(@as(?usize, 4), d.get(.c));
    try testing.expectEqual(@as(?usize, 6), d.get(.d));

    var a = Map.init(.{ .b = 2, .d = 4 });
    try testing.expectEqual(@as(usize, 2), a.count());
    try testing.expectEqual(false, a.contains(.a));
    try testing.expectEqual(true, a.contains(.b));
    try testing.expectEqual(false, a.contains(.c));
    try testing.expectEqual(true, a.contains(.d));

    try testing.expectEqual(@as(?usize, null), a.get(.a));
    try testing.expectEqual(@as(?usize, 2), a.get(.b));
    try testing.expectEqual(@as(?usize, null), a.get(.c));
    try testing.expectEqual(@as(?usize, 4), a.get(.d));

    try testing.expectEqual(@as(?*usize, null), a.getPtr(.a));
    try testing.expectEqual(@as(?*usize, &a.values[1]), a.getPtr(.b));
    try testing.expectEqual(@as(?*usize, null), a.getPtr(.c));
    try testing.expectEqual(@as(?*usize, &a.values[3]), a.getPtr(.d));

    try testing.expectEqual(@as(?*const usize, null), a.getPtrConst(.a));
    try testing.expectEqual(@as(?*const usize, &a.values[1]), a.getPtrConst(.b));
    try testing.expectEqual(@as(?*const usize, null), a.getPtrConst(.c));
    try testing.expectEqual(@as(?*const usize, &a.values[3]), a.getPtrConst(.d));

    try testing.expectEqual(@as(*const usize, &a.values[1]), a.getPtrAssertContains(.b));
    try testing.expectEqual(@as(*const usize, &a.values[3]), a.getPtrAssertContains(.d));
    try testing.expectEqual(@as(usize, 2), a.getAssertContains(.b));
    try testing.expectEqual(@as(usize, 4), a.getAssertContains(.d));

    a.put(.a, 3);
    a.put(.a, 5);
    a.putUninitialized(.c).* = 7;
    a.putUninitialized(.c).* = 9;

    try testing.expectEqual(@as(usize, 4), a.count());
    try testing.expectEqual(@as(?usize, 5), a.get(.a));
    try testing.expectEqual(@as(?usize, 2), a.get(.b));
    try testing.expectEqual(@as(?usize, 9), a.get(.c));
    try testing.expectEqual(@as(?usize, 4), a.get(.d));

    a.remove(.a);
    try testing.expectEqual(@as(?usize, null), a.fetchRemove(.a));
    try testing.expectEqual(@as(?usize, 9), a.fetchRemove(.c));
    a.remove(.c);

    var iter = a.iterator();
    const Entry = Map.Entry;
    try testing.expectEqual(@as(?Entry, Entry{
        .key = .b,
        .value = &a.values[1],
    }), iter.next());
    try testing.expectEqual(@as(?Entry, Entry{
        .key = .d,
        .value = &a.values[3],
    }), iter.next());
    try testing.expectEqual(@as(?Entry, null), iter.next());
>>>>>>> 67154d23
}<|MERGE_RESOLUTION|>--- conflicted
+++ resolved
@@ -48,78 +48,12 @@
     }
 }
 
-<<<<<<< HEAD
-=======
-test "std.enums.valuesFromFields" {
-    const E = extern enum { a, b, c, d = 0 };
-    const fields = valuesFromFields(E, &[_]EnumField{
-        .{ .name = "b", .value = undefined },
-        .{ .name = "a", .value = undefined },
-        .{ .name = "a", .value = undefined },
-        .{ .name = "d", .value = undefined },
-    });
-    try testing.expectEqual(E.b, fields[0]);
-    try testing.expectEqual(E.a, fields[1]);
-    try testing.expectEqual(E.d, fields[2]); // a == d
-    try testing.expectEqual(E.d, fields[3]);
-}
-
->>>>>>> 67154d23
 /// Returns the set of all named values in the given enum, in
 /// declaration order.
 pub fn values(comptime E: type) []const E {
     return comptime valuesFromFields(E, @typeInfo(E).Enum.fields);
 }
 
-<<<<<<< HEAD
-=======
-test "std.enum.values" {
-    const E = extern enum { a, b, c, d = 0 };
-    try testing.expectEqualSlices(E, &.{ .a, .b, .c, .d }, values(E));
-}
-
-/// Returns the set of all unique named values in the given enum, in
-/// declaration order.  For repeated values in extern enums, only the
-/// first name for each value is included.
-pub fn uniqueValues(comptime E: type) []const E {
-    return comptime valuesFromFields(E, uniqueFields(E));
-}
-
-test "std.enum.uniqueValues" {
-    const E = extern enum { a, b, c, d = 0, e, f = 3 };
-    try testing.expectEqualSlices(E, &.{ .a, .b, .c, .f }, uniqueValues(E));
-
-    const F = enum { a, b, c };
-    try testing.expectEqualSlices(F, &.{ .a, .b, .c }, uniqueValues(F));
-}
-
-/// Returns the set of all unique field values in the given enum, in
-/// declaration order.  For repeated values in extern enums, only the
-/// first name for each value is included.
-pub fn uniqueFields(comptime E: type) []const EnumField {
-    comptime {
-        const info = @typeInfo(E).Enum;
-        const raw_fields = info.fields;
-        // Only extern enums can contain duplicates,
-        // so fast path other types.
-        if (info.layout != .Extern) {
-            return raw_fields;
-        }
-
-        var unique_fields: []const EnumField = &[_]EnumField{};
-        outer: for (raw_fields) |candidate| {
-            for (unique_fields) |u| {
-                if (u.value == candidate.value)
-                    continue :outer;
-            }
-            unique_fields = unique_fields ++ &[_]EnumField{candidate};
-        }
-
-        return unique_fields;
-    }
-}
-
->>>>>>> 67154d23
 /// Determines the length of a direct-mapped enum array, indexed by
 /// @intCast(usize, @enumToInt(enum_value)).
 /// If the enum is non-exhaustive, the resulting length will only be enough
@@ -254,29 +188,8 @@
 }
 
 test "std.enums.nameCast" {
-<<<<<<< HEAD
     const A = enum(u1) { a = 0, b = 1 };
     const B = enum(u1) { a = 1, b = 0 };
-    testing.expectEqual(A.a, nameCast(A, .a));
-    testing.expectEqual(A.a, nameCast(A, A.a));
-    testing.expectEqual(A.a, nameCast(A, B.a));
-    testing.expectEqual(A.a, nameCast(A, "a"));
-    testing.expectEqual(A.a, nameCast(A, @as(*const [1]u8, "a")));
-    testing.expectEqual(A.a, nameCast(A, @as([:0]const u8, "a")));
-    testing.expectEqual(A.a, nameCast(A, @as([]const u8, "a")));
-
-    testing.expectEqual(B.a, nameCast(B, .a));
-    testing.expectEqual(B.a, nameCast(B, A.a));
-    testing.expectEqual(B.a, nameCast(B, B.a));
-    testing.expectEqual(B.a, nameCast(B, "a"));
-
-    testing.expectEqual(B.b, nameCast(B, .b));
-    testing.expectEqual(B.b, nameCast(B, A.b));
-    testing.expectEqual(B.b, nameCast(B, B.b));
-    testing.expectEqual(B.b, nameCast(B, "b"));
-=======
-    const A = enum { a = 0, b = 1 };
-    const B = enum { a = 1, b = 0 };
     try testing.expectEqual(A.a, nameCast(A, .a));
     try testing.expectEqual(A.a, nameCast(A, A.a));
     try testing.expectEqual(A.a, nameCast(A, B.a));
@@ -294,7 +207,6 @@
     try testing.expectEqual(B.b, nameCast(B, A.b));
     try testing.expectEqual(B.b, nameCast(B, B.b));
     try testing.expectEqual(B.b, nameCast(B, "b"));
->>>>>>> 67154d23
 }
 
 /// A set of enum elements, backed by a bitfield.  If the enum
@@ -934,389 +846,7 @@
     try testing.expectEqual(@as(usize, 1), Indexer.indexOf(.b));
     try testing.expectEqual(@as(usize, 2), Indexer.indexOf(.c));
 
-<<<<<<< HEAD
-    testing.expectEqual(E.a, Indexer.keyForIndex(0));
-    testing.expectEqual(E.b, Indexer.keyForIndex(1));
-    testing.expectEqual(E.c, Indexer.keyForIndex(2));
-=======
     try testing.expectEqual(E.a, Indexer.keyForIndex(0));
     try testing.expectEqual(E.b, Indexer.keyForIndex(1));
     try testing.expectEqual(E.c, Indexer.keyForIndex(2));
-}
-
-test "std.enums.EnumIndexer repeats" {
-    const E = extern enum { a = -2, c = 6, b = 4, b2 = 4 };
-    const Indexer = EnumIndexer(E);
-    ensureIndexer(Indexer);
-    try testing.expectEqual(E, Indexer.Key);
-    try testing.expectEqual(@as(usize, 3), Indexer.count);
-
-    try testing.expectEqual(@as(usize, 0), Indexer.indexOf(.a));
-    try testing.expectEqual(@as(usize, 1), Indexer.indexOf(.b));
-    try testing.expectEqual(@as(usize, 2), Indexer.indexOf(.c));
-
-    try testing.expectEqual(E.a, Indexer.keyForIndex(0));
-    try testing.expectEqual(E.b, Indexer.keyForIndex(1));
-    try testing.expectEqual(E.c, Indexer.keyForIndex(2));
-}
-
-test "std.enums.EnumSet" {
-    const E = extern enum { a, b, c, d, e = 0 };
-    const Set = EnumSet(E);
-    try testing.expectEqual(E, Set.Key);
-    try testing.expectEqual(EnumIndexer(E), Set.Indexer);
-    try testing.expectEqual(@as(usize, 4), Set.len);
-
-    // Empty sets
-    const empty = Set{};
-    comptime try testing.expect(empty.count() == 0);
-
-    var empty_b = Set.init(.{});
-    try testing.expect(empty_b.count() == 0);
-
-    const empty_c = comptime Set.init(.{});
-    comptime try testing.expect(empty_c.count() == 0);
-
-    const full = Set.initFull();
-    try testing.expect(full.count() == Set.len);
-
-    const full_b = comptime Set.initFull();
-    comptime try testing.expect(full_b.count() == Set.len);
-
-    try testing.expectEqual(false, empty.contains(.a));
-    try testing.expectEqual(false, empty.contains(.b));
-    try testing.expectEqual(false, empty.contains(.c));
-    try testing.expectEqual(false, empty.contains(.d));
-    try testing.expectEqual(false, empty.contains(.e));
-    {
-        var iter = empty_b.iterator();
-        try testing.expectEqual(@as(?E, null), iter.next());
-    }
-
-    var mut = Set.init(.{
-        .a = true,
-        .c = true,
-    });
-    try testing.expectEqual(@as(usize, 2), mut.count());
-    try testing.expectEqual(true, mut.contains(.a));
-    try testing.expectEqual(false, mut.contains(.b));
-    try testing.expectEqual(true, mut.contains(.c));
-    try testing.expectEqual(false, mut.contains(.d));
-    try testing.expectEqual(true, mut.contains(.e)); // aliases a
-    {
-        var it = mut.iterator();
-        try testing.expectEqual(@as(?E, .a), it.next());
-        try testing.expectEqual(@as(?E, .c), it.next());
-        try testing.expectEqual(@as(?E, null), it.next());
-    }
-
-    mut.toggleAll();
-    try testing.expectEqual(@as(usize, 2), mut.count());
-    try testing.expectEqual(false, mut.contains(.a));
-    try testing.expectEqual(true, mut.contains(.b));
-    try testing.expectEqual(false, mut.contains(.c));
-    try testing.expectEqual(true, mut.contains(.d));
-    try testing.expectEqual(false, mut.contains(.e)); // aliases a
-    {
-        var it = mut.iterator();
-        try testing.expectEqual(@as(?E, .b), it.next());
-        try testing.expectEqual(@as(?E, .d), it.next());
-        try testing.expectEqual(@as(?E, null), it.next());
-    }
-
-    mut.toggleSet(Set.init(.{ .a = true, .b = true }));
-    try testing.expectEqual(@as(usize, 2), mut.count());
-    try testing.expectEqual(true, mut.contains(.a));
-    try testing.expectEqual(false, mut.contains(.b));
-    try testing.expectEqual(false, mut.contains(.c));
-    try testing.expectEqual(true, mut.contains(.d));
-    try testing.expectEqual(true, mut.contains(.e)); // aliases a
-
-    mut.setUnion(Set.init(.{ .a = true, .b = true }));
-    try testing.expectEqual(@as(usize, 3), mut.count());
-    try testing.expectEqual(true, mut.contains(.a));
-    try testing.expectEqual(true, mut.contains(.b));
-    try testing.expectEqual(false, mut.contains(.c));
-    try testing.expectEqual(true, mut.contains(.d));
-
-    mut.remove(.c);
-    mut.remove(.b);
-    try testing.expectEqual(@as(usize, 2), mut.count());
-    try testing.expectEqual(true, mut.contains(.a));
-    try testing.expectEqual(false, mut.contains(.b));
-    try testing.expectEqual(false, mut.contains(.c));
-    try testing.expectEqual(true, mut.contains(.d));
-
-    mut.setIntersection(Set.init(.{ .a = true, .b = true }));
-    try testing.expectEqual(@as(usize, 1), mut.count());
-    try testing.expectEqual(true, mut.contains(.a));
-    try testing.expectEqual(false, mut.contains(.b));
-    try testing.expectEqual(false, mut.contains(.c));
-    try testing.expectEqual(false, mut.contains(.d));
-
-    mut.insert(.a);
-    mut.insert(.b);
-    try testing.expectEqual(@as(usize, 2), mut.count());
-    try testing.expectEqual(true, mut.contains(.a));
-    try testing.expectEqual(true, mut.contains(.b));
-    try testing.expectEqual(false, mut.contains(.c));
-    try testing.expectEqual(false, mut.contains(.d));
-
-    mut.setPresent(.a, false);
-    mut.toggle(.b);
-    mut.toggle(.c);
-    mut.setPresent(.d, true);
-    try testing.expectEqual(@as(usize, 2), mut.count());
-    try testing.expectEqual(false, mut.contains(.a));
-    try testing.expectEqual(false, mut.contains(.b));
-    try testing.expectEqual(true, mut.contains(.c));
-    try testing.expectEqual(true, mut.contains(.d));
-}
-
-test "std.enums.EnumArray void" {
-    const E = extern enum { a, b, c, d, e = 0 };
-    const ArrayVoid = EnumArray(E, void);
-    try testing.expectEqual(E, ArrayVoid.Key);
-    try testing.expectEqual(EnumIndexer(E), ArrayVoid.Indexer);
-    try testing.expectEqual(void, ArrayVoid.Value);
-    try testing.expectEqual(@as(usize, 4), ArrayVoid.len);
-
-    const undef = ArrayVoid.initUndefined();
-    var inst = ArrayVoid.initFill({});
-    const inst2 = ArrayVoid.init(.{ .a = {}, .b = {}, .c = {}, .d = {} });
-    const inst3 = ArrayVoid.initDefault({}, .{});
-
-    _ = inst.get(.a);
-    _ = inst.getPtr(.b);
-    _ = inst.getPtrConst(.c);
-    inst.set(.a, {});
-
-    var it = inst.iterator();
-    try testing.expectEqual(E.a, it.next().?.key);
-    try testing.expectEqual(E.b, it.next().?.key);
-    try testing.expectEqual(E.c, it.next().?.key);
-    try testing.expectEqual(E.d, it.next().?.key);
-    try testing.expect(it.next() == null);
-}
-
-test "std.enums.EnumArray sized" {
-    const E = extern enum { a, b, c, d, e = 0 };
-    const Array = EnumArray(E, usize);
-    try testing.expectEqual(E, Array.Key);
-    try testing.expectEqual(EnumIndexer(E), Array.Indexer);
-    try testing.expectEqual(usize, Array.Value);
-    try testing.expectEqual(@as(usize, 4), Array.len);
-
-    const undef = Array.initUndefined();
-    var inst = Array.initFill(5);
-    const inst2 = Array.init(.{ .a = 1, .b = 2, .c = 3, .d = 4 });
-    const inst3 = Array.initDefault(6, .{ .b = 4, .c = 2 });
-
-    try testing.expectEqual(@as(usize, 5), inst.get(.a));
-    try testing.expectEqual(@as(usize, 5), inst.get(.b));
-    try testing.expectEqual(@as(usize, 5), inst.get(.c));
-    try testing.expectEqual(@as(usize, 5), inst.get(.d));
-
-    try testing.expectEqual(@as(usize, 1), inst2.get(.a));
-    try testing.expectEqual(@as(usize, 2), inst2.get(.b));
-    try testing.expectEqual(@as(usize, 3), inst2.get(.c));
-    try testing.expectEqual(@as(usize, 4), inst2.get(.d));
-
-    try testing.expectEqual(@as(usize, 6), inst3.get(.a));
-    try testing.expectEqual(@as(usize, 4), inst3.get(.b));
-    try testing.expectEqual(@as(usize, 2), inst3.get(.c));
-    try testing.expectEqual(@as(usize, 6), inst3.get(.d));
-
-    try testing.expectEqual(&inst.values[0], inst.getPtr(.a));
-    try testing.expectEqual(&inst.values[1], inst.getPtr(.b));
-    try testing.expectEqual(&inst.values[2], inst.getPtr(.c));
-    try testing.expectEqual(&inst.values[3], inst.getPtr(.d));
-
-    try testing.expectEqual(@as(*const usize, &inst.values[0]), inst.getPtrConst(.a));
-    try testing.expectEqual(@as(*const usize, &inst.values[1]), inst.getPtrConst(.b));
-    try testing.expectEqual(@as(*const usize, &inst.values[2]), inst.getPtrConst(.c));
-    try testing.expectEqual(@as(*const usize, &inst.values[3]), inst.getPtrConst(.d));
-
-    inst.set(.c, 8);
-    try testing.expectEqual(@as(usize, 5), inst.get(.a));
-    try testing.expectEqual(@as(usize, 5), inst.get(.b));
-    try testing.expectEqual(@as(usize, 8), inst.get(.c));
-    try testing.expectEqual(@as(usize, 5), inst.get(.d));
-
-    var it = inst.iterator();
-    const Entry = Array.Entry;
-    try testing.expectEqual(@as(?Entry, Entry{
-        .key = .a,
-        .value = &inst.values[0],
-    }), it.next());
-    try testing.expectEqual(@as(?Entry, Entry{
-        .key = .b,
-        .value = &inst.values[1],
-    }), it.next());
-    try testing.expectEqual(@as(?Entry, Entry{
-        .key = .c,
-        .value = &inst.values[2],
-    }), it.next());
-    try testing.expectEqual(@as(?Entry, Entry{
-        .key = .d,
-        .value = &inst.values[3],
-    }), it.next());
-    try testing.expectEqual(@as(?Entry, null), it.next());
-}
-
-test "std.enums.EnumMap void" {
-    const E = extern enum { a, b, c, d, e = 0 };
-    const Map = EnumMap(E, void);
-    try testing.expectEqual(E, Map.Key);
-    try testing.expectEqual(EnumIndexer(E), Map.Indexer);
-    try testing.expectEqual(void, Map.Value);
-    try testing.expectEqual(@as(usize, 4), Map.len);
-
-    const b = Map.initFull({});
-    try testing.expectEqual(@as(usize, 4), b.count());
-
-    const c = Map.initFullWith(.{ .a = {}, .b = {}, .c = {}, .d = {} });
-    try testing.expectEqual(@as(usize, 4), c.count());
-
-    const d = Map.initFullWithDefault({}, .{ .b = {} });
-    try testing.expectEqual(@as(usize, 4), d.count());
-
-    var a = Map.init(.{ .b = {}, .d = {} });
-    try testing.expectEqual(@as(usize, 2), a.count());
-    try testing.expectEqual(false, a.contains(.a));
-    try testing.expectEqual(true, a.contains(.b));
-    try testing.expectEqual(false, a.contains(.c));
-    try testing.expectEqual(true, a.contains(.d));
-    try testing.expect(a.get(.a) == null);
-    try testing.expect(a.get(.b) != null);
-    try testing.expect(a.get(.c) == null);
-    try testing.expect(a.get(.d) != null);
-    try testing.expect(a.getPtr(.a) == null);
-    try testing.expect(a.getPtr(.b) != null);
-    try testing.expect(a.getPtr(.c) == null);
-    try testing.expect(a.getPtr(.d) != null);
-    try testing.expect(a.getPtrConst(.a) == null);
-    try testing.expect(a.getPtrConst(.b) != null);
-    try testing.expect(a.getPtrConst(.c) == null);
-    try testing.expect(a.getPtrConst(.d) != null);
-    _ = a.getPtrAssertContains(.b);
-    _ = a.getAssertContains(.d);
-
-    a.put(.a, {});
-    a.put(.a, {});
-    a.putUninitialized(.c).* = {};
-    a.putUninitialized(.c).* = {};
-
-    try testing.expectEqual(@as(usize, 4), a.count());
-    try testing.expect(a.get(.a) != null);
-    try testing.expect(a.get(.b) != null);
-    try testing.expect(a.get(.c) != null);
-    try testing.expect(a.get(.d) != null);
-
-    a.remove(.a);
-    _ = a.fetchRemove(.c);
-
-    var iter = a.iterator();
-    const Entry = Map.Entry;
-    try testing.expectEqual(E.b, iter.next().?.key);
-    try testing.expectEqual(E.d, iter.next().?.key);
-    try testing.expect(iter.next() == null);
-}
-
-test "std.enums.EnumMap sized" {
-    const E = extern enum { a, b, c, d, e = 0 };
-    const Map = EnumMap(E, usize);
-    try testing.expectEqual(E, Map.Key);
-    try testing.expectEqual(EnumIndexer(E), Map.Indexer);
-    try testing.expectEqual(usize, Map.Value);
-    try testing.expectEqual(@as(usize, 4), Map.len);
-
-    const b = Map.initFull(5);
-    try testing.expectEqual(@as(usize, 4), b.count());
-    try testing.expect(b.contains(.a));
-    try testing.expect(b.contains(.b));
-    try testing.expect(b.contains(.c));
-    try testing.expect(b.contains(.d));
-    try testing.expectEqual(@as(?usize, 5), b.get(.a));
-    try testing.expectEqual(@as(?usize, 5), b.get(.b));
-    try testing.expectEqual(@as(?usize, 5), b.get(.c));
-    try testing.expectEqual(@as(?usize, 5), b.get(.d));
-
-    const c = Map.initFullWith(.{ .a = 1, .b = 2, .c = 3, .d = 4 });
-    try testing.expectEqual(@as(usize, 4), c.count());
-    try testing.expect(c.contains(.a));
-    try testing.expect(c.contains(.b));
-    try testing.expect(c.contains(.c));
-    try testing.expect(c.contains(.d));
-    try testing.expectEqual(@as(?usize, 1), c.get(.a));
-    try testing.expectEqual(@as(?usize, 2), c.get(.b));
-    try testing.expectEqual(@as(?usize, 3), c.get(.c));
-    try testing.expectEqual(@as(?usize, 4), c.get(.d));
-
-    const d = Map.initFullWithDefault(6, .{ .b = 2, .c = 4 });
-    try testing.expectEqual(@as(usize, 4), d.count());
-    try testing.expect(d.contains(.a));
-    try testing.expect(d.contains(.b));
-    try testing.expect(d.contains(.c));
-    try testing.expect(d.contains(.d));
-    try testing.expectEqual(@as(?usize, 6), d.get(.a));
-    try testing.expectEqual(@as(?usize, 2), d.get(.b));
-    try testing.expectEqual(@as(?usize, 4), d.get(.c));
-    try testing.expectEqual(@as(?usize, 6), d.get(.d));
-
-    var a = Map.init(.{ .b = 2, .d = 4 });
-    try testing.expectEqual(@as(usize, 2), a.count());
-    try testing.expectEqual(false, a.contains(.a));
-    try testing.expectEqual(true, a.contains(.b));
-    try testing.expectEqual(false, a.contains(.c));
-    try testing.expectEqual(true, a.contains(.d));
-
-    try testing.expectEqual(@as(?usize, null), a.get(.a));
-    try testing.expectEqual(@as(?usize, 2), a.get(.b));
-    try testing.expectEqual(@as(?usize, null), a.get(.c));
-    try testing.expectEqual(@as(?usize, 4), a.get(.d));
-
-    try testing.expectEqual(@as(?*usize, null), a.getPtr(.a));
-    try testing.expectEqual(@as(?*usize, &a.values[1]), a.getPtr(.b));
-    try testing.expectEqual(@as(?*usize, null), a.getPtr(.c));
-    try testing.expectEqual(@as(?*usize, &a.values[3]), a.getPtr(.d));
-
-    try testing.expectEqual(@as(?*const usize, null), a.getPtrConst(.a));
-    try testing.expectEqual(@as(?*const usize, &a.values[1]), a.getPtrConst(.b));
-    try testing.expectEqual(@as(?*const usize, null), a.getPtrConst(.c));
-    try testing.expectEqual(@as(?*const usize, &a.values[3]), a.getPtrConst(.d));
-
-    try testing.expectEqual(@as(*const usize, &a.values[1]), a.getPtrAssertContains(.b));
-    try testing.expectEqual(@as(*const usize, &a.values[3]), a.getPtrAssertContains(.d));
-    try testing.expectEqual(@as(usize, 2), a.getAssertContains(.b));
-    try testing.expectEqual(@as(usize, 4), a.getAssertContains(.d));
-
-    a.put(.a, 3);
-    a.put(.a, 5);
-    a.putUninitialized(.c).* = 7;
-    a.putUninitialized(.c).* = 9;
-
-    try testing.expectEqual(@as(usize, 4), a.count());
-    try testing.expectEqual(@as(?usize, 5), a.get(.a));
-    try testing.expectEqual(@as(?usize, 2), a.get(.b));
-    try testing.expectEqual(@as(?usize, 9), a.get(.c));
-    try testing.expectEqual(@as(?usize, 4), a.get(.d));
-
-    a.remove(.a);
-    try testing.expectEqual(@as(?usize, null), a.fetchRemove(.a));
-    try testing.expectEqual(@as(?usize, 9), a.fetchRemove(.c));
-    a.remove(.c);
-
-    var iter = a.iterator();
-    const Entry = Map.Entry;
-    try testing.expectEqual(@as(?Entry, Entry{
-        .key = .b,
-        .value = &a.values[1],
-    }), iter.next());
-    try testing.expectEqual(@as(?Entry, Entry{
-        .key = .d,
-        .value = &a.values[3],
-    }), iter.next());
-    try testing.expectEqual(@as(?Entry, null), iter.next());
->>>>>>> 67154d23
 }